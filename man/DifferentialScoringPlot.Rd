--- conflicted
+++ resolved
@@ -11,13 +11,6 @@
 \arguments{
 \item{differential.connectome}{A differential connectome, made with DifferentialConnectome. May be filtered as desired prior to plotting.}
 
-<<<<<<< HEAD
-\item{sources.include}{Source cells to include in plot}
-
-\item{targets.include}{Target cells to include in plot}
-
-\item{min.score}{Default NULL. Threshold to prioritize only strongly perturbed edges.}
-=======
 \item{features}{Gene of interest. Output will be limited to edges including these specific genes.}
 
 \item{sources.include}{Source nodes of interest. Output will be limited to edges coming from these sources.}
@@ -29,7 +22,7 @@
 \item{min.pct}{Default NULL. Threshold to return clusterwise observations for both ligand and receptor. Only needs to be satisfied in connect.1 OR in connect.2.}
 
 \item{verbose}{Whether to output feedback to user}
->>>>>>> 16eaaa8d
+
 }
 \description{
 Currently in beta testing. Creates x3 aligned heatmaps allowing visualization of ligand, receptor, and perturbation scores for a given cell-system of interest.
