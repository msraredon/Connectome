--- conflicted
+++ resolved
@@ -32,13 +32,10 @@
     master_sub <- FilterConnectome(master,min.z = min.z,remove.na = T,...)
 
     # Set up to plot ModalDotPlot
-<<<<<<< HEAD
-    modes <- unique(master_sub$mode)
-    cells <- unique(union(levels(master_sub$source),levels(master_sub$target)))
-=======
+
     modes <- as.character(unique(master_sub$mode))
     cells <- as.character(unique(union(levels(master_sub$source),levels(master_sub$target))))
->>>>>>> 16eaaa8d
+
     df <- data.frame()
     for (i in 1:length(modes)){
       temp <- subset(master_sub,mode == modes[[i]])
