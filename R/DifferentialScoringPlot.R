#' DifferentialScoringPlot
#'
#' Currently in beta testing. Creates x3 aligned heatmaps allowing visualization of ligand, receptor, and perturbation scores for a given cell-system of interest.
#'
#' @param differential.connectome A differential connectome, made with DifferentialConnectome. May be filtered as desired prior to plotting.
<<<<<<< HEAD
#' @param min.score Default NULL. Threshold to prioritize only strongly perturbed edges.
#' @param sources.include Source cells to include in plot
#' @param targets.include Target cells to include in plot
=======
#' @param sources.include Source nodes of interest. Output will be limited to edges coming from these sources.
#' @param targets.include Target nodes of interest. Output will be limited to edges landing on these targets.
#' @param features Gene of interest. Output will be limited to edges including these specific genes.
#' @param min.score Default NULL. Will limit output to edges with a differential score greater than this value.
#' @param min.pct Default NULL. Threshold to return clusterwise observations for both ligand and receptor. Only needs to be satisfied in connect.1 OR in connect.2.
#' @param verbose Whether to output feedback to user
>>>>>>> 16eaaa8d

#' @export

DifferentialScoringPlot <- function(differential.connectome,
                                    features = NULL,
                                    sources.include = NULL,
                                    targets.include = NULL,
                                    min.score = NULL,
                                    min.pct = NULL,
                                    verbose = T){
  require(ggplot2)
  require(cowplot)
  require(dplyr)

  data <- differential.connectome
  pre.filter <- nrow(data)

  # Setup vector column
  data$vector <- paste(data$source,data$target,sep = ' - ')

  # Subset based on min.score
  if (!is.null(min.score)){
    data <- subset(data,score > min.score)
  }

  # Subset on nodes (cell types) of interest
  if (!is.null(sources.include)){
      data <- subset(data, source %in% sources.include)
    }
  if (!is.null(targets.include)){
      data <- subset(data, target %in% targets.include)
    }
  # Subset on features of interest
  if (!is.null(features)){
    data <- subset(data,ligand %in% features | receptor %in% features)
  }
  # Subset based on min.pct
  if (!is.null(min.pct)){
    data <- subset(data,pct.source.1 > min.pct | pct.source.2 > min.pct)
    data <- subset(data, pct.target.1 > min.pct | pct.target.2 > min.pct)
  }

  # Postfilter
  post.filter <- nrow(data)

  if (verbose){
              message(paste("\nPre-filter edges: ",as.character(pre.filter)))
              message(paste("\nPost-filter edges: ",as.character(post.filter)))
              message("\nConnectome filtration completed")
            }

  p1 <- ggplot(data,aes(x = vector, y = pair)) +
    geom_tile(aes(fill = ligand.norm.lfc )) +
    theme(axis.text.x = element_text(angle = 90, hjust = 1)) +
    scale_fill_gradient2(low="blue",mid = 'grey',high="red",midpoint = 0) + ggtitle('Ligand Log2 Fold Change')

  p2 <- ggplot(data,aes(x = vector, y = pair)) +
    geom_tile(aes(fill = recept.norm.lfc )) +
    theme(axis.text.x = element_text(angle = 90, hjust = 1)) +
    scale_fill_gradient2(low="blue",mid = 'grey',high="red",midpoint = 0) + ggtitle('Receptor Log2 Fold Change')

  p3 <- ggplot(data,aes(x = vector, y = pair)) +
    geom_tile(aes(fill = score )) +
    theme(axis.text.x = element_text(angle = 90, hjust = 1)) +
    scale_fill_gradient2(low="blue",mid = 'grey',high="red",midpoint = 0) + ggtitle('Perturbation Score')

  plot_grid(p1,p2,p3,nrow = 1)
}<|MERGE_RESOLUTION|>--- conflicted
+++ resolved
@@ -3,18 +3,12 @@
 #' Currently in beta testing. Creates x3 aligned heatmaps allowing visualization of ligand, receptor, and perturbation scores for a given cell-system of interest.
 #'
 #' @param differential.connectome A differential connectome, made with DifferentialConnectome. May be filtered as desired prior to plotting.
-<<<<<<< HEAD
-#' @param min.score Default NULL. Threshold to prioritize only strongly perturbed edges.
-#' @param sources.include Source cells to include in plot
-#' @param targets.include Target cells to include in plot
-=======
 #' @param sources.include Source nodes of interest. Output will be limited to edges coming from these sources.
 #' @param targets.include Target nodes of interest. Output will be limited to edges landing on these targets.
 #' @param features Gene of interest. Output will be limited to edges including these specific genes.
 #' @param min.score Default NULL. Will limit output to edges with a differential score greater than this value.
 #' @param min.pct Default NULL. Threshold to return clusterwise observations for both ligand and receptor. Only needs to be satisfied in connect.1 OR in connect.2.
 #' @param verbose Whether to output feedback to user
->>>>>>> 16eaaa8d
 
 #' @export
 
